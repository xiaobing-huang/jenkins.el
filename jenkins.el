--- conflicted
+++ resolved
@@ -350,15 +350,10 @@
       (read-only-mode -1)    ; make sure buffer is writable
       (erase-buffer)
       (with-current-buffer (url-retrieve-synchronously url)
-<<<<<<< HEAD
+
         (copy-to-buffer console-buffer (point-min) (point-max))))
     (pop-to-buffer console-buffer)
     (jenkins-console-output-mode)))
-=======
-        (copy-to-buffer console-buffer (point-min) (point-max)))
-      (read-only-mode 1))
-    (pop-to-buffer console-buffer)))
->>>>>>> 8f726092
 
 (defun jenkins--visit-job-from-main-screen ()
   "Open browser for current job."
